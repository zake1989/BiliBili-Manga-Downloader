[[source]]
url = "https://pypi.org/simple"
verify_ssl = true
name = "pypi"

[packages]
<<<<<<< HEAD
piexif = "*"
py7zr = "*"
pypdf2 = "*"
pyside6 = "*"
requests = "*"
retrying = "*"
pillow = "*"
pypinyin = "*"
qt-material = "*"
=======
beautifulsoup4 = ">=4.12.2"
piexif = ">=1.1.3"
py7zr = ">=0.20.4"
pypdf2 = ">=3.0.1"
pyside6 = ">=6.4.2"
requests = ">=2.28.1"
retrying = ">=1.3.4"
pillow = ">=9.4.0"
pypinyin = ">=0.48.0"
qt-material = ">=2.14"
>>>>>>> 69dc02cb

[dev-packages]
rich = "*"
pylint = "*"
pyinstaller = "*"

[requires]
python_version = "3.11"<|MERGE_RESOLUTION|>--- conflicted
+++ resolved
@@ -4,7 +4,6 @@
 name = "pypi"
 
 [packages]
-<<<<<<< HEAD
 piexif = "*"
 py7zr = "*"
 pypdf2 = "*"
@@ -14,18 +13,7 @@
 pillow = "*"
 pypinyin = "*"
 qt-material = "*"
-=======
-beautifulsoup4 = ">=4.12.2"
-piexif = ">=1.1.3"
-py7zr = ">=0.20.4"
-pypdf2 = ">=3.0.1"
-pyside6 = ">=6.4.2"
-requests = ">=2.28.1"
-retrying = ">=1.3.4"
-pillow = ">=9.4.0"
-pypinyin = ">=0.48.0"
-qt-material = ">=2.14"
->>>>>>> 69dc02cb
+beautifulsoup4 = "*"
 
 [dev-packages]
 rich = "*"
